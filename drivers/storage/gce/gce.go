--- conflicted
+++ resolved
@@ -1,6 +1,7 @@
 package gce
 
 import (
+	"bytes"
 	"fmt"
 	log "github.com/Sirupsen/logrus"
 	"github.com/emccode/rexray/core"
@@ -15,6 +16,7 @@
 	"regexp"
 	"strconv"
 	"strings"
+	"time"
 )
 
 const providerName = "gce"
@@ -77,7 +79,11 @@
 		log.WithField("provider", providerName).Fatalf("Could not create compute client => {%s}", err)
 	}
 	d.client = client
-	d.currentInstanceId = getCurrentInstanceId()
+	instanceId, err := getCurrentInstanceId()
+	if err != nil {
+		return err
+	}
+	d.currentInstanceId = instanceId
 	log.WithField("provider", providerName).Info("storage driver initialized")
 	return nil
 }
@@ -85,7 +91,7 @@
 func getCurrentInstanceId() (string, error) {
 	conn, err := net.DialTimeout("tcp", "metadata.google.internal:80", 50*time.Millisecond)
 	if err != nil {
-		return "", fmt.Errorf("Error: %v\n", err)
+		return "", err
 	}
 	defer conn.Close()
 
@@ -102,9 +108,10 @@
 
 	data, err := ioutil.ReadAll(resp.Body)
 	if err != nil {
-		return "", fmt.Errorf("Error: %v\n", err)
-	}
-	return data, nil
+		return "", err
+	}
+	n := bytes.Index(data, []byte{0})
+	return string(data[:n]), nil
 }
 
 func (d *driver) Name() string {
@@ -146,49 +153,24 @@
 }
 
 func (d *driver) GetInstance() (*core.Instance, error) {
-<<<<<<< HEAD
 	log.WithField("provider", providerName).Debug("GetInstance")
-	var attachments []*core.VolumeAttachment
 	query := d.client.Instances.List(d.project, d.zone)
 	query.Filter(fmt.Sprintf("id eq %s", d.currentInstanceId))
 	instances, err := query.Do()
 	if err != nil {
-		return []*core.Instance{}, err
-	}
-	var ret []*core.Instance
+		return nil, err
+	}
 	for _, instance := range instances.Items {
 		return &core.Instance{
 			ProviderName: "gce",
 			InstanceID:   strconv.FormatUint(instance.Id, 10),
 			Region:       instance.Zone,
-			Region:       instance.Status,
-			NetworkName:  instance.Name,
-		}),nil
-
-	}
-	return nil, nil
-}
-=======
-  log.WithField("provider", providerName).Debug("GetInstance")
-    var attachments []*core.VolumeAttachment
-    query := d.client.Instances.List(d.project, d.zone)
-    instances, err := query.Do()
-    if err != nil {
-     	return nil, err
-      }
-  var ret []*core.Instance
-    for _, instance := range instances.Items {
-	ret = append(ret, &core.Instance{
-	  ProviderName: "gce",
-	      InstanceID:   strconv.FormatUint(instance.Id, 10),
-	      Region:       instance.Zone,
-	      Name:  instance.Name,
-	      })
-	
-      }
-  return ret, nil
-    }
->>>>>>> 3d84a8f6
+			Name:         instance.Name,
+		}, nil
+
+	}
+	return nil, nil
+}
 
 func (d *driver) CreateSnapshot(
 	runAsync bool,

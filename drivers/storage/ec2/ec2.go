package ec2

import (
	"encoding/json"
	"fmt"
	"io/ioutil"
	"net"
	"net/http"
	"regexp"
	"strings"
	"time"

	log "github.com/Sirupsen/logrus"
	"github.com/akutz/gofig"
	"github.com/akutz/goof"
	"github.com/aws/aws-sdk-go/aws"
	"github.com/aws/aws-sdk-go/aws/awserr"
	"github.com/aws/aws-sdk-go/aws/credentials"
	"github.com/aws/aws-sdk-go/aws/credentials/ec2rolecreds"
	"github.com/aws/aws-sdk-go/aws/ec2metadata"
	"github.com/aws/aws-sdk-go/aws/session"
	"github.com/aws/aws-sdk-go/service/ec2"

	"github.com/emccode/rexray/core"
	"github.com/emccode/rexray/core/errors"
)

const providerName = "ec2"
const rexrayTag = "rexraySet"

// The EC2 storage driver.
type driver struct {
	instanceDocument *instanceIdentityDocument
	ec2Instance      *ec2.EC2
<<<<<<< HEAD
	ec2creds         *credentials.Credentials
=======
	ec2Tag           string
>>>>>>> 1bc0517d
	r                *core.RexRay
}

func ef() goof.Fields {
	return goof.Fields{
		"provider": providerName,
	}
}

func eff(fields goof.Fields) map[string]interface{} {
	errFields := map[string]interface{}{
		"provider": providerName,
	}
	if fields != nil {
		for k, v := range fields {
			errFields[k] = v
		}
	}
	return errFields
}

func init() {
	core.RegisterDriver(providerName, newDriver)
	gofig.Register(configRegistration())
}

func newDriver() core.Driver {
	return &driver{}
}

func (d *driver) Init(r *core.RexRay) error {
	d.r = r

	fields := eff(map[string]interface{}{
		"moduleName": d.r.Context,
		"accessKey":  d.accessKey(),
	})

	if d.secretKey() == "" {
		fields["secretKey"] = ""
	} else {
		fields["secretKey"] = "******"
	}

	var err error
	d.instanceDocument, err = getInstanceIdendityDocument()
	if err != nil {
		return goof.WithFields(ef(), "error getting instance id doc")
	}

	region := d.region()
	if region == "" {
		region = d.instanceDocument.Region
	}

<<<<<<< HEAD
	mySession := session.New()

	d.ec2creds = credentials.NewChainCredentials(
		[]credentials.Provider{
			&credentials.StaticProvider{Value: credentials.Value{AccessKeyID: d.accessKey(), SecretAccessKey: d.secretKey()}},
			&credentials.EnvProvider{},
			&credentials.SharedCredentialsProvider{},
			&ec2rolecreds.EC2RoleProvider{
				Client: ec2metadata.New(mySession),
			},
		})

	config := aws.NewConfig().WithCredentials(d.ec2creds).WithRegion(region)

	d.ec2Instance = ec2.New(mySession, config)
=======
	d.ec2Tag = d.rexrayTag()

	d.ec2Instance = ec2.New(
		auth,
		aws.Regions[region],
	)
>>>>>>> 1bc0517d

	log.WithFields(fields).Info("storage driver initialized")

	return nil
}

type instanceIdentityDocument struct {
	InstanceID         string      `json:"instanceId"`
	BillingProducts    interface{} `json:"billingProducts"`
	AccountID          string      `json:"accountId"`
	ImageID            string      `json:"imageId"`
	InstanceType       string      `json:"instanceType"`
	KernelID           string      `json:"kernelId"`
	RamdiskID          string      `json:"ramdiskId"`
	PendingTime        string      `json:"pendingTime"`
	Architecture       string      `json:"architecture"`
	Region             string      `json:"region"`
	Version            string      `json:"version"`
	AvailabilityZone   string      `json:"availabilityZone"`
	DevpayproductCodes interface{} `json:"devpayProductCodes"`
	PrivateIP          string      `json:"privateIp"`
}

func (d *driver) Name() string {
	return providerName
}

func (d *driver) GetVolumeMapping() ([]*core.BlockDevice, error) {
	blockDevices, err := d.getBlockDevices(d.instanceDocument.InstanceID)
	if err != nil {
		return nil, err
	}

	var BlockDevices []*core.BlockDevice
	for _, blockDevice := range blockDevices {
		sdBlockDevice := &core.BlockDevice{
			ProviderName: providerName,
			InstanceID:   d.instanceDocument.InstanceID,
			Region:       d.instanceDocument.Region,
			DeviceName:   *blockDevice.DeviceName,
			VolumeID:     *((*blockDevice.Ebs).VolumeId),
			Status:       *((*blockDevice.Ebs).Status),
		}
		BlockDevices = append(BlockDevices, sdBlockDevice)
	}

	// log.Println("Got Block Device Mappings: " + fmt.Sprintf("%+v", BlockDevices))
	return BlockDevices, nil
}

func getInstanceIdendityDocument() (*instanceIdentityDocument, error) {
	conn, err := net.DialTimeout("tcp", "169.254.169.254:80", 50*time.Millisecond)
	if err != nil {
		return &instanceIdentityDocument{}, fmt.Errorf("Error: %v\n", err)
	}
	defer conn.Close()

	url := "http://169.254.169.254/latest/dynamic/instance-identity/document"
	resp, err := http.Get(url)
	if err != nil {
		return &instanceIdentityDocument{}, fmt.Errorf("Error: %v\n", err)
	}

	defer resp.Body.Close()

	data, err := ioutil.ReadAll(resp.Body)
	if err != nil {
		return &instanceIdentityDocument{}, fmt.Errorf("Error: %v\n", err)
	}

	var document instanceIdentityDocument
	err = json.Unmarshal(data, &document)
	if err != nil {
		return &instanceIdentityDocument{}, fmt.Errorf("Error: %v\n", err)
	}

	return &document, nil
}

func (d *driver) getBlockDevices(instanceID string) ([]*ec2.InstanceBlockDeviceMapping, error) {

	instance, err := d.getInstance()
	if err != nil {
		return nil, err
	}

	return instance.BlockDeviceMappings, nil
}

func getInstanceName(server ec2.Instance) string {
	return getTag(server, "Name")
}

func getTag(server ec2.Instance, key string) string {
	for _, tag := range server.Tags {
		if *tag.Key == key {
			return *tag.Value
		}
	}
	return ""
}

func (d *driver) GetInstance() (*core.Instance, error) {

	server, err := d.getInstance()
	if err != nil {
		return &core.Instance{}, err
	}

	instance := &core.Instance{
		ProviderName: providerName,
		InstanceID:   d.instanceDocument.InstanceID,
		Region:       d.instanceDocument.Region,
		Name:         getInstanceName(server),
	}

	// log.Println("Got Instance: " + fmt.Sprintf("%+v", instance))
	return instance, nil
}

func (d *driver) getInstance() (ec2.Instance, error) {

	diInput := &ec2.DescribeInstancesInput{
		InstanceIds: []*string{&d.instanceDocument.InstanceID},
	}
	resp, err := d.ec2Instance.DescribeInstances(diInput)
	if err != nil {
		return ec2.Instance{}, err
	}

	return *resp.Reservations[0].Instances[0], nil
}

func (d *driver) CreateSnapshot(
	runAsync bool,
	snapshotName, volumeID, description string) ([]*core.Snapshot, error) {

	csInput := &ec2.CreateSnapshotInput{
		VolumeId:    &volumeID, // Required
		Description: &description,
	}

	resp, err := d.ec2Instance.CreateSnapshot(csInput)
	if err != nil {
		return nil, err
	}

	snapshotEc2Tags := []ec2.Tag{}

	if snapshotName != "" {
<<<<<<< HEAD
		ctInput := &ec2.CreateTagsInput{
			Resources: []*string{
				resp.SnapshotId,
			},
			Tags: []*ec2.Tag{
				{
					Key:   aws.String("Name"),
					Value: &snapshotName,
				},
			},
		}
		_, err = d.ec2Instance.CreateTags(ctInput)
=======
		snapshotEc2Tags = append(snapshotEc2Tags, ec2.Tag{"Name", snapshotName})
	}

	if d.ec2Tag != "" {
		snapshotEc2Tags = append(snapshotEc2Tags, ec2.Tag{rexrayTag, d.ec2Tag})
	}

	if len(snapshotEc2Tags) > 0 {
		_, err := d.ec2Instance.CreateTags(
			[]string{resp.Id}, snapshotEc2Tags)
>>>>>>> 1bc0517d
		if err != nil {
			return nil, err
		}
	}

	if !runAsync {
		log.Println("Waiting for snapshot to complete")
		err = d.waitSnapshotComplete(*resp.SnapshotId)
		if err != nil {
			return nil, err
		}
	}

	snapshot, err := d.GetSnapshot("", *resp.SnapshotId, "")
	if err != nil {
		return nil, err
	}

	log.Println("Created Snapshot: " + snapshot[0].SnapshotID)
	return snapshot, nil
}

func (d *driver) getSnapshot(
	volumeID, snapshotID, snapshotName string) ([]*ec2.Snapshot, error) {

	filters := []*ec2.Filter{}
	if snapshotName != "" {
		filters = append(filters, &ec2.Filter{
			Name: aws.String("tag:Name"), Values: []*string{&snapshotName}})
	}

	if volumeID != "" {
		filters = append(filters, &ec2.Filter{
			Name: aws.String("volume-id"), Values: []*string{&volumeID}})
	}

<<<<<<< HEAD
=======
	if d.ec2Tag != "" {
		filter.Add(fmt.Sprintf("tag:%s", rexrayTag), d.ec2Tag)
	}

	snapshotList := []string{}
>>>>>>> 1bc0517d
	if snapshotID != "" {
		//using SnapshotIds in request is returning stale data
		filters = append(filters, &ec2.Filter{
			Name: aws.String("snapshot-id"), Values: []*string{&snapshotID}})
	}

	dsInput := &ec2.DescribeSnapshotsInput{}

	if len(filters) > 0 {
		dsInput.Filters = filters
	}

	resp, err := d.ec2Instance.DescribeSnapshots(dsInput)
	if err != nil {
		return nil, err
	}

	return resp.Snapshots, nil
}

func (d *driver) GetSnapshot(
	volumeID, snapshotID, snapshotName string) ([]*core.Snapshot, error) {

	snapshots, err := d.getSnapshot(volumeID, snapshotID, snapshotName)
	if err != nil {
		return nil, err
	}

	var snapshotsInt []*core.Snapshot
	for _, snapshot := range snapshots {
		name := getName(snapshot.Tags)
		snapshotSD := &core.Snapshot{
			Name:        name,
			VolumeID:    *snapshot.VolumeId,
			SnapshotID:  *snapshot.SnapshotId,
			VolumeSize:  fmt.Sprintf("%d", *snapshot.VolumeSize),
			StartTime:   (*snapshot.StartTime).Format(time.RFC3339),
			Description: *snapshot.Description,
			Status:      *snapshot.State,
		}
		snapshotsInt = append(snapshotsInt, snapshotSD)
	}

	// log.Println("Got Snapshots: " + fmt.Sprintf("%+v", snapshotsInt))
	return snapshotsInt, nil
}

func (d *driver) RemoveSnapshot(snapshotID string) error {
	dsInput := &ec2.DeleteSnapshotInput{
		SnapshotId: &snapshotID,
	}
	_, err := d.ec2Instance.DeleteSnapshot(dsInput)
	if err != nil {
		return err
	}

	return nil
}

func (d *driver) GetDeviceNextAvailable() (string, error) {
	letters := []string{
		"a", "b", "c", "d", "e", "f", "g", "h",
		"i", "j", "k", "l", "m", "n", "o", "p"}

	blockDeviceNames := make(map[string]bool)

	blockDeviceMapping, err := d.GetVolumeMapping()
	if err != nil {
		return "", err
	}

	for _, blockDevice := range blockDeviceMapping {
		re, _ := regexp.Compile(`^/dev/xvd([a-z])`)
		res := re.FindStringSubmatch(blockDevice.DeviceName)
		if len(res) > 0 {
			blockDeviceNames[res[1]] = true
		}
	}

	localDevices, err := getLocalDevices()
	if err != nil {
		return "", err
	}

	for _, localDevice := range localDevices {
		re, _ := regexp.Compile(`^xvd([a-z])`)
		res := re.FindStringSubmatch(localDevice)
		if len(res) > 0 {
			blockDeviceNames[res[1]] = true
		}
	}

	for _, letter := range letters {
		if !blockDeviceNames[letter] {
			nextDeviceName := "/dev/xvd" + letter
			log.WithFields(log.Fields{
				"moduleName":     d.r.Context,
				"driverName":     d.Name(),
				"nextDeviceName": nextDeviceName}).Info("got next device name")
			return nextDeviceName, nil
		}
	}
	return "", goof.New("No available device")
}

func getLocalDevices() (deviceNames []string, err error) {
	file := "/proc/partitions"
	contentBytes, err := ioutil.ReadFile(file)
	if err != nil {
		return []string{}, err
	}

	content := string(contentBytes)

	lines := strings.Split(content, "\n")
	for _, line := range lines[2:] {
		fields := strings.Fields(line)
		if len(fields) == 4 {
			deviceNames = append(deviceNames, fields[3])
		}
	}

	return deviceNames, nil
}

func (d *driver) CreateVolume(
	runAsync bool, volumeName, volumeID, snapshotID, volumeType string,
	IOPS, size int64, availabilityZone string) (*core.Volume, error) {

	volumes, err := d.GetVolume("", volumeName)
	if err != nil {
		return nil, err
	}

	if len(volumes) > 0 {
		return nil, goof.WithFields(goof.Fields{
			"moduleName": d.r.Context,
			"driverName": d.Name(),
			"volumeName": volumeName}, "volume name already exists")
	}

	resp, err := d.createVolume(
		runAsync, volumeName, volumeID, snapshotID, volumeType,
		IOPS, size, availabilityZone)

	if err != nil {
		return nil, err
	}

	volumes, err = d.GetVolume(*resp.VolumeId, "")
	if err != nil {
		return nil, err
	}

	// log.Println(fmt.Sprintf("Created volume: %+v", volumes[0]))
	return volumes[0], nil
}

func (d *driver) createVolume(
	runAsync bool, volumeName, volumeID, snapshotID, volumeType string,
	IOPS, size int64,
	availabilityZone string) (*ec2.Volume, error) {

	if volumeID != "" && runAsync {
		return &ec2.Volume{}, errors.ErrRunAsyncFromVolume
	}

	var err error

	var server ec2.Instance
	if server, err = d.getInstance(); err != nil {
		return &ec2.Volume{}, err
	}

	if volumeID != "" {
		if snapshotID, err = d.createVolumeCreateSnapshot(
			volumeID, snapshotID); err != nil {
			return &ec2.Volume{}, err
		}
	}

	d.createVolumeEnsureAvailabilityZone(&availabilityZone, &server)

	options := &ec2.CreateVolumeInput{
		Size:             &size,
		SnapshotId:       &snapshotID,
		AvailabilityZone: &availabilityZone,
		VolumeType:       &volumeType,
	}

	if IOPS > 0 {
		options.Iops = &IOPS
	}

	var resp *ec2.Volume
	if resp, err = d.createVolumeCreateVolume(options); err != nil {
		return &ec2.Volume{}, err
	}

	if err = d.createVolumeCreateTags(volumeName, resp); err != nil {
		return &ec2.Volume{}, err
	}

	if err = d.createVolumeWait(
		runAsync, snapshotID, volumeID, resp); err != nil {
		return &ec2.Volume{}, err
	}

	return resp, nil
}

func (d *driver) createVolumeCreateSnapshot(
	volumeID string, snapshotID string) (string, error) {

	var err error
	var snapshots []*core.Snapshot

	if snapshots, err = d.CreateSnapshot(
		true, fmt.Sprintf("temp-%v", volumeID),
		volumeID, "created for createVolume"); err != nil {
		return "", err
	}

	err = d.waitSnapshotComplete(snapshots[0].SnapshotID)

	if err != nil {
		return "", err
	}

	return snapshots[0].SnapshotID, nil
}

func (d *driver) createVolumeEnsureAvailabilityZone(
	availabilityZone *string, server *ec2.Instance) {
	if *availabilityZone == "" {
		*availabilityZone = *server.Placement.AvailabilityZone
	}
}

func (d *driver) createVolumeCreateVolume(
	options *ec2.CreateVolumeInput) (resp *ec2.Volume, err error) {
	for {
		resp, err = d.ec2Instance.CreateVolume(options)
		if err != nil {
			if awsErrMessage(err) ==
				"Snapshot is in invalid state - pending" {
				// Really, snapshot should be created already
				time.Sleep(1 * time.Second)
				continue
			}
			return nil, err
		}
		break
	}
	return
}

func (d *driver) createVolumeCreateTags(
	volumeName string, resp *ec2.Volume) (err error) {
	if volumeName == "" {
		return
	}
<<<<<<< HEAD
	ctInput := &ec2.CreateTagsInput{
		Resources: []*string{
			resp.VolumeId,
		},
		Tags: []*ec2.Tag{
			{
				Key:   aws.String("Name"),
				Value: &volumeName,
			},
		},
	}
	_, err = d.ec2Instance.CreateTags(ctInput)
	if err != nil {
		return err
	}
	return nil
=======
	volumeEc2Tags := []ec2.Tag{{"Name", volumeName}}
	if d.ec2Tag != "" {
		volumeEc2Tags = append(volumeEc2Tags, ec2.Tag{rexrayTag, d.ec2Tag})
	}
	_, err = d.ec2Instance.CreateTags(
		[]string{resp.VolumeId}, volumeEc2Tags)

	return
>>>>>>> 1bc0517d
}

func (d *driver) createVolumeWait(
	runAsync bool, snapshotID, volumeID string,
	resp *ec2.Volume) (err error) {
	if runAsync {
		return
	}
	log.WithFields(log.Fields{
		"moduleName":    d.r.Context,
		"driverName":    d.Name(),
		"runAsync":      runAsync,
		"snapshotID":    snapshotID,
		"volumeID":      volumeID,
		"resp.VolumeId": resp.VolumeId}).Info("waiting for volume creation to complete")
	if err = d.waitVolumeComplete(*resp.VolumeId); err != nil {
		return
	}

	if volumeID != "" {
		if err = d.RemoveSnapshot(snapshotID); err != nil {
			return
		}
	}

	return
}

func (d *driver) getVolume(
	volumeID, volumeName string) ([]*ec2.Volume, error) {

	filters := []*ec2.Filter{}
	if volumeName != "" {
		filters = append(filters, &ec2.Filter{
			Name: aws.String("tag:Name"), Values: []*string{&volumeName}})
	}

	if volumeID != "" {
		filters = append(filters, &ec2.Filter{
			Name: aws.String("volume-id"), Values: []*string{&volumeID}})
	}

	dvInput := &ec2.DescribeVolumesInput{}

	if len(filters) > 0 {
		dvInput.Filters = filters
	}

<<<<<<< HEAD
=======
	if d.ec2Tag != "" {
		filter.Add(fmt.Sprintf("tag:%s", rexrayTag), d.ec2Tag)
	}

	volumeList := []string{}
>>>>>>> 1bc0517d
	if volumeID != "" {
		dvInput.VolumeIds = []*string{&volumeID}
	}

	resp, err := d.ec2Instance.DescribeVolumes(dvInput)
	if err != nil {
		return []*ec2.Volume{}, err
	}

	return resp.Volumes, nil
}

func getName(tags []*ec2.Tag) string {
	for _, tag := range tags {
		if *tag.Key == "Name" {
			return *tag.Value
		}
	}
	return ""
}

func (d *driver) GetVolume(
	volumeID, volumeName string) ([]*core.Volume, error) {
	volumes, err := d.getVolume(volumeID, volumeName)
	if err != nil {
		return []*core.Volume{}, err
	}
	var volumesSD []*core.Volume
	for _, volume := range volumes {
		var attachmentsSD []*core.VolumeAttachment
		for _, attachment := range volume.Attachments {
			attachmentSD := &core.VolumeAttachment{
				VolumeID:   *attachment.VolumeId,
				InstanceID: *attachment.InstanceId,
				DeviceName: *attachment.Device,
				Status:     *attachment.State,
			}
			attachmentsSD = append(attachmentsSD, attachmentSD)
		}

		name := getName(volume.Tags)

		volumeSD := &core.Volume{
			Name:             name,
			VolumeID:         *volume.VolumeId,
			AvailabilityZone: *volume.AvailabilityZone,
			Status:           *volume.State,
			VolumeType:       *volume.VolumeType,
			Size:             fmt.Sprintf("%d", *volume.Size),
			Attachments:      attachmentsSD,
		}
		// Some volume types have no IOPS, so we get nil in volume.Iops
		if volume.Iops != nil {
			volumeSD.IOPS = *volume.Iops
		}
		volumesSD = append(volumesSD, volumeSD)
	}
	return volumesSD, nil
}

func (d *driver) GetVolumeAttach(
	volumeID, instanceID string) ([]*core.VolumeAttachment, error) {

	if volumeID == "" {
		return []*core.VolumeAttachment{}, errors.ErrMissingVolumeID
	}

	volumes, err := d.GetVolume(volumeID, "")
	if err != nil {
		return []*core.VolumeAttachment{}, err
	}

	if instanceID != "" {
		var attached bool
		for _, volumeAttachment := range volumes[0].Attachments {
			if volumeAttachment.InstanceID == instanceID {
				return volumes[0].Attachments, nil
			}
		}
		if !attached {
			return []*core.VolumeAttachment{}, nil
		}
	}
	return volumes[0].Attachments, nil
}

func (d *driver) waitSnapshotComplete(snapshotID string) error {
	for {
		snapshots, err := d.getSnapshot("", snapshotID, "")
		if err != nil {
			return err
		}

		if len(snapshots) == 0 {
			return errors.ErrDriverSnapshotDiscovery
		}
		snapshot := snapshots[0]
		if *snapshot.State == ec2.SnapshotStateCompleted {
			break
		}
		if *snapshot.State == ec2.SnapshotStateError {
			return fmt.Errorf("%s", *snapshot.StateMessage)
		}
		time.Sleep(1 * time.Second)
	}

	return nil
}

func (d *driver) waitVolumeComplete(volumeID string) error {
	if volumeID == "" {
		return errors.ErrMissingVolumeID
	}

	for {
		volumes, err := d.getVolume(volumeID, "")
		if err != nil {
			return err
		}

		if *volumes[0].State == ec2.VolumeStateAvailable {
			break
		}
		time.Sleep(1 * time.Second)
	}

	return nil
}

func (d *driver) waitVolumeAttach(volumeID, instanceID string) error {
	if volumeID == "" {
		return errors.ErrMissingVolumeID
	}

	for {
		volume, err := d.GetVolumeAttach(volumeID, instanceID)
		if err != nil {
			return err
		}

		if len(volume) == 0 {
			break
		}

		if volume[0].Status == ec2.VolumeAttachmentStateAttached {
			break
		}
		time.Sleep(1 * time.Second)
	}

	return nil
}

func (d *driver) waitVolumeDetach(volumeID string) error {
	if volumeID == "" {
		return errors.ErrMissingVolumeID
	}

	for {
		volume, err := d.GetVolumeAttach(volumeID, "")
		if err != nil {
			return err
		}

		if len(volume) == 0 {
			break
		}
		time.Sleep(1 * time.Second)
	}

	return nil
}

func (d *driver) RemoveVolume(volumeID string) error {
	if volumeID == "" {
		return errors.ErrMissingVolumeID
	}

	dvInput := &ec2.DeleteVolumeInput{
		VolumeId: &volumeID,
	}
	_, err := d.ec2Instance.DeleteVolume(dvInput)
	if err != nil {
		return err
	}

	return nil
}

func (d *driver) AttachVolume(
	runAsync bool,
	volumeID, instanceID string, force bool) ([]*core.VolumeAttachment, error) {

	if volumeID == "" {
		return nil, errors.ErrMissingVolumeID
	}

	nextDeviceName, err := d.GetDeviceNextAvailable()
	if err != nil {
		return nil, err
	}

	if force {
		if err := d.DetachVolume(false, volumeID, "", true); err != nil {
			return nil, err
		}
	}

	if instanceID == "" {
		instanceID = d.instanceDocument.InstanceID
	}

	avInput := &ec2.AttachVolumeInput{
		Device:     &nextDeviceName,
		InstanceId: &instanceID,
		VolumeId:   &volumeID,
	}
	_, err = d.ec2Instance.AttachVolume(avInput)

	if err != nil {
		return nil, err
	}

	if !runAsync {
		log.WithFields(log.Fields{
			"moduleName": d.r.Context,
			"driverName": d.Name(),
			"runAsync":   runAsync,
			"volumeID":   volumeID,
			"instanceID": instanceID,
			"force":      force}).Info("waiting for volume attachment to complete")

		err = d.waitVolumeAttach(volumeID, instanceID)
		if err != nil {
			return nil, err
		}
	}

	volumeAttachment, err := d.GetVolumeAttach(volumeID, instanceID)
	if err != nil {
		return nil, err
	}

	return volumeAttachment, nil
}

func (d *driver) DetachVolume(
	runAsync bool,
	volumeID, blank string, force bool) error {

	if volumeID == "" {
		return errors.ErrMissingVolumeID
	}

	volumes, err := d.getVolume(volumeID, "")
	if err != nil {
		return err
	}

	if *volumes[0].State == ec2.VolumeStateAvailable {
		return nil
	}

	dvInput := &ec2.DetachVolumeInput{
		VolumeId: &volumeID,
		Force:    &force,
	}

	_, err = d.ec2Instance.DetachVolume(dvInput)
	if err != nil {
		return err
	}

	if !runAsync {
		log.WithFields(log.Fields{
			"moduleName": d.r.Context,
			"driverName": d.Name(),
			"runAsync":   runAsync,
			"volumeID":   volumeID,
			"force":      force}).Info("waiting for volume detachment to complete")

		err = d.waitVolumeDetach(volumeID)
		if err != nil {
			return err
		}
	}

	log.Println("Detached volume", volumeID)
	return nil
}

func (d *driver) CopySnapshot(runAsync bool,
	volumeID, snapshotID, snapshotName, destinationSnapshotName,
	destinationRegion string) (*core.Snapshot, error) {

	if volumeID == "" && snapshotID == "" && snapshotName == "" {
		return nil, goof.New("Missing volumeID, snapshotID, or snapshotName")
	}

	if destinationRegion == "" {
		destinationRegion = d.instanceDocument.Region
	}

	snapshots, err := d.getSnapshot(volumeID, snapshotID, snapshotName)
	if err != nil {
		return nil, err
	}

	if len(snapshots) > 1 {
		return nil, errors.ErrMultipleVolumesReturned
	} else if len(snapshots) == 0 {
		return nil, errors.ErrNoVolumesReturned
	}

	snapshotID = *(snapshots[0]).SnapshotId

	options := &ec2.CopySnapshotInput{
		SourceRegion:      &d.instanceDocument.Region,
		DestinationRegion: &destinationRegion,
		SourceSnapshotId:  &snapshotID,
		Description: aws.String(fmt.Sprintf("[Copied %s from %s]",
			snapshotID, d.instanceDocument.Region)),
	}
	resp := &ec2.CopySnapshotOutput{}

	destec2Instance := ec2.New(
		session.New(),
		aws.NewConfig().WithCredentials(d.ec2creds).WithRegion(destinationRegion),
	)

	origec2Instance := d.ec2Instance
	d.ec2Instance = destec2Instance
	defer func() { d.ec2Instance = origec2Instance }()

	resp, err = d.ec2Instance.CopySnapshot(options)
	if err != nil {
		return nil, err
	}

	snapshotEc2Tags := []ec2.Tag{}
	if destinationSnapshotName != "" {
<<<<<<< HEAD
		ctInput := &ec2.CreateTagsInput{
			Resources: []*string{
				resp.SnapshotId,
			},
			Tags: []*ec2.Tag{
				{
					Key:   aws.String("Name"),
					Value: &destinationSnapshotName,
				},
			},
		}
		_, err = d.ec2Instance.CreateTags(ctInput)
=======
		snapshotEc2Tags = append(snapshotEc2Tags, ec2.Tag{"Name", destinationSnapshotName})
	}

	if d.ec2Tag != "" {
		snapshotEc2Tags = append(snapshotEc2Tags, ec2.Tag{rexrayTag, d.ec2Tag})
	}

	if len(snapshotEc2Tags) > 0 {
		_, err := d.ec2Instance.CreateTags(
			[]string{resp.SnapshotId}, snapshotEc2Tags)
>>>>>>> 1bc0517d

		if err != nil {
			return nil, err
		}
	}

	if !runAsync {
		log.WithFields(log.Fields{
			"moduleName":      d.r.Context,
			"driverName":      d.Name(),
			"runAsync":        runAsync,
			"resp.SnapshotId": resp.SnapshotId}).Info("waiting for snapshot to complete")

		err = d.waitSnapshotComplete(*resp.SnapshotId)
		if err != nil {
			return nil, err
		}
	}

	snapshot, err := d.GetSnapshot("", *resp.SnapshotId, "")
	if err != nil {
		return nil, err
	}

	return snapshot[0], nil
}

func (d *driver) rexrayTag() string {
	return d.r.Config.GetString("aws.rexrayTag")
}

func (d *driver) accessKey() string {
	return d.r.Config.GetString("aws.accessKey")
}

func (d *driver) secretKey() string {
	return d.r.Config.GetString("aws.secretKey")
}

func (d *driver) region() string {
	return d.r.Config.GetString("aws.region")
}

func configRegistration() *gofig.Registration {
	r := gofig.NewRegistration("Amazon EC2")
	r.Key(gofig.String, "", "", "", "aws.accessKey")
	r.Key(gofig.String, "", "", "", "aws.secretKey")
	r.Key(gofig.String, "", "", "", "aws.region")
	r.Key(gofig.String, "", "", "", "aws.rexrayTag")
	return r
}

func awsErrCode(err error) string {
	if awsErr, ok := err.(awserr.Error); ok {
		return awsErr.Code()
	}
	return ""
}

func awsErrMessage(err error) string {
	if awsErr, ok := err.(awserr.Error); ok {
		return awsErr.Message()
	}
	return ""
}<|MERGE_RESOLUTION|>--- conflicted
+++ resolved
@@ -25,18 +25,17 @@
 	"github.com/emccode/rexray/core/errors"
 )
 
-const providerName = "ec2"
-const rexrayTag = "rexraySet"
+const (
+	providerName = "ec2"
+	rexrayTag    = "rexraySet"
+)
 
 // The EC2 storage driver.
 type driver struct {
 	instanceDocument *instanceIdentityDocument
 	ec2Instance      *ec2.EC2
-<<<<<<< HEAD
+	ec2Tag           string
 	ec2creds         *credentials.Credentials
-=======
-	ec2Tag           string
->>>>>>> 1bc0517d
 	r                *core.RexRay
 }
 
@@ -92,7 +91,8 @@
 		region = d.instanceDocument.Region
 	}
 
-<<<<<<< HEAD
+	d.ec2Tag = d.rexrayTag()
+
 	mySession := session.New()
 
 	d.ec2creds = credentials.NewChainCredentials(
@@ -108,14 +108,6 @@
 	config := aws.NewConfig().WithCredentials(d.ec2creds).WithRegion(region)
 
 	d.ec2Instance = ec2.New(mySession, config)
-=======
-	d.ec2Tag = d.rexrayTag()
-
-	d.ec2Instance = ec2.New(
-		auth,
-		aws.Regions[region],
-	)
->>>>>>> 1bc0517d
 
 	log.WithFields(fields).Info("storage driver initialized")
 
@@ -263,34 +255,40 @@
 		return nil, err
 	}
 
-	snapshotEc2Tags := []ec2.Tag{}
-
-	if snapshotName != "" {
-<<<<<<< HEAD
-		ctInput := &ec2.CreateTagsInput{
-			Resources: []*string{
-				resp.SnapshotId,
-			},
-			Tags: []*ec2.Tag{
-				{
+	if snapshotName != "" || d.ec2Tag != "" {
+
+		var ctInput *ec2.CreateTagsInput
+		initCTInput := func() {
+			if ctInput != nil {
+				return
+			}
+			ctInput = &ec2.CreateTagsInput{
+				Resources: []*string{resp.SnapshotId},
+				Tags:      []*ec2.Tag{},
+			}
+		}
+
+		if snapshotName != "" {
+			initCTInput()
+			ctInput.Tags = append(
+				ctInput.Tags,
+				&ec2.Tag{
 					Key:   aws.String("Name"),
 					Value: &snapshotName,
-				},
-			},
-		}
+				})
+		}
+
+		if d.ec2Tag != "" {
+			initCTInput()
+			ctInput.Tags = append(
+				ctInput.Tags,
+				&ec2.Tag{
+					Key:   aws.String(rexrayTag),
+					Value: &d.ec2Tag,
+				})
+		}
+
 		_, err = d.ec2Instance.CreateTags(ctInput)
-=======
-		snapshotEc2Tags = append(snapshotEc2Tags, ec2.Tag{"Name", snapshotName})
-	}
-
-	if d.ec2Tag != "" {
-		snapshotEc2Tags = append(snapshotEc2Tags, ec2.Tag{rexrayTag, d.ec2Tag})
-	}
-
-	if len(snapshotEc2Tags) > 0 {
-		_, err := d.ec2Instance.CreateTags(
-			[]string{resp.Id}, snapshotEc2Tags)
->>>>>>> 1bc0517d
 		if err != nil {
 			return nil, err
 		}
@@ -327,18 +325,16 @@
 			Name: aws.String("volume-id"), Values: []*string{&volumeID}})
 	}
 
-<<<<<<< HEAD
-=======
-	if d.ec2Tag != "" {
-		filter.Add(fmt.Sprintf("tag:%s", rexrayTag), d.ec2Tag)
-	}
-
-	snapshotList := []string{}
->>>>>>> 1bc0517d
 	if snapshotID != "" {
 		//using SnapshotIds in request is returning stale data
 		filters = append(filters, &ec2.Filter{
 			Name: aws.String("snapshot-id"), Values: []*string{&snapshotID}})
+	}
+
+	if d.ec2Tag != "" {
+		filters = append(filters, &ec2.Filter{
+			Name:   aws.String(fmt.Sprintf("tag:%s", rexrayTag)),
+			Values: []*string{&d.ec2Tag}})
 	}
 
 	dsInput := &ec2.DescribeSnapshotsInput{}
@@ -594,36 +590,46 @@
 
 func (d *driver) createVolumeCreateTags(
 	volumeName string, resp *ec2.Volume) (err error) {
-	if volumeName == "" {
+	if volumeName == "" && d.ec2Tag == "" {
 		return
 	}
-<<<<<<< HEAD
-	ctInput := &ec2.CreateTagsInput{
-		Resources: []*string{
-			resp.VolumeId,
-		},
-		Tags: []*ec2.Tag{
-			{
+
+	var ctInput *ec2.CreateTagsInput
+	initCTInput := func() {
+		if ctInput != nil {
+			return
+		}
+		ctInput = &ec2.CreateTagsInput{
+			Resources: []*string{resp.VolumeId},
+			Tags:      []*ec2.Tag{},
+		}
+	}
+
+	if volumeName != "" {
+		initCTInput()
+		ctInput.Tags = append(
+			ctInput.Tags,
+			&ec2.Tag{
 				Key:   aws.String("Name"),
 				Value: &volumeName,
-			},
-		},
-	}
+			})
+	}
+
+	if d.ec2Tag != "" {
+		initCTInput()
+		ctInput.Tags = append(
+			ctInput.Tags,
+			&ec2.Tag{
+				Key:   aws.String(rexrayTag),
+				Value: &d.ec2Tag,
+			})
+	}
+
 	_, err = d.ec2Instance.CreateTags(ctInput)
 	if err != nil {
 		return err
 	}
 	return nil
-=======
-	volumeEc2Tags := []ec2.Tag{{"Name", volumeName}}
-	if d.ec2Tag != "" {
-		volumeEc2Tags = append(volumeEc2Tags, ec2.Tag{rexrayTag, d.ec2Tag})
-	}
-	_, err = d.ec2Instance.CreateTags(
-		[]string{resp.VolumeId}, volumeEc2Tags)
-
-	return
->>>>>>> 1bc0517d
 }
 
 func (d *driver) createVolumeWait(
@@ -666,20 +672,18 @@
 			Name: aws.String("volume-id"), Values: []*string{&volumeID}})
 	}
 
+	if d.ec2Tag != "" {
+		filters = append(filters, &ec2.Filter{
+			Name:   aws.String(fmt.Sprintf("tag:%s", rexrayTag)),
+			Values: []*string{&d.ec2Tag}})
+	}
+
 	dvInput := &ec2.DescribeVolumesInput{}
 
 	if len(filters) > 0 {
 		dvInput.Filters = filters
 	}
 
-<<<<<<< HEAD
-=======
-	if d.ec2Tag != "" {
-		filter.Add(fmt.Sprintf("tag:%s", rexrayTag), d.ec2Tag)
-	}
-
-	volumeList := []string{}
->>>>>>> 1bc0517d
 	if volumeID != "" {
 		dvInput.VolumeIds = []*string{&volumeID}
 	}
@@ -1019,33 +1023,40 @@
 		return nil, err
 	}
 
-	snapshotEc2Tags := []ec2.Tag{}
-	if destinationSnapshotName != "" {
-<<<<<<< HEAD
-		ctInput := &ec2.CreateTagsInput{
-			Resources: []*string{
-				resp.SnapshotId,
-			},
-			Tags: []*ec2.Tag{
-				{
+	if destinationSnapshotName != "" || d.ec2Tag != "" {
+
+		var ctInput *ec2.CreateTagsInput
+		initCTInput := func() {
+			if ctInput != nil {
+				return
+			}
+			ctInput = &ec2.CreateTagsInput{
+				Resources: []*string{resp.SnapshotId},
+				Tags:      []*ec2.Tag{},
+			}
+		}
+
+		if destinationSnapshotName != "" {
+			initCTInput()
+			ctInput.Tags = append(
+				ctInput.Tags,
+				&ec2.Tag{
 					Key:   aws.String("Name"),
 					Value: &destinationSnapshotName,
-				},
-			},
-		}
+				})
+		}
+
+		if d.ec2Tag != "" {
+			initCTInput()
+			ctInput.Tags = append(
+				ctInput.Tags,
+				&ec2.Tag{
+					Key:   aws.String(rexrayTag),
+					Value: &d.ec2Tag,
+				})
+		}
+
 		_, err = d.ec2Instance.CreateTags(ctInput)
-=======
-		snapshotEc2Tags = append(snapshotEc2Tags, ec2.Tag{"Name", destinationSnapshotName})
-	}
-
-	if d.ec2Tag != "" {
-		snapshotEc2Tags = append(snapshotEc2Tags, ec2.Tag{rexrayTag, d.ec2Tag})
-	}
-
-	if len(snapshotEc2Tags) > 0 {
-		_, err := d.ec2Instance.CreateTags(
-			[]string{resp.SnapshotId}, snapshotEc2Tags)
->>>>>>> 1bc0517d
 
 		if err != nil {
 			return nil, err
@@ -1073,20 +1084,20 @@
 	return snapshot[0], nil
 }
 
+func (d *driver) accessKey() string {
+	return d.r.Config.GetString("aws.accessKey")
+}
+
+func (d *driver) secretKey() string {
+	return d.r.Config.GetString("aws.secretKey")
+}
+
+func (d *driver) region() string {
+	return d.r.Config.GetString("aws.region")
+}
+
 func (d *driver) rexrayTag() string {
 	return d.r.Config.GetString("aws.rexrayTag")
-}
-
-func (d *driver) accessKey() string {
-	return d.r.Config.GetString("aws.accessKey")
-}
-
-func (d *driver) secretKey() string {
-	return d.r.Config.GetString("aws.secretKey")
-}
-
-func (d *driver) region() string {
-	return d.r.Config.GetString("aws.region")
 }
 
 func configRegistration() *gofig.Registration {
